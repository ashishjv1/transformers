--- conflicted
+++ resolved
@@ -36,8 +36,7 @@
 
 from pytorch_pretrained_bert.file_utils import PYTORCH_PRETRAINED_BERT_CACHE
 from pytorch_pretrained_bert.modeling import BertForQuestionAnswering
-<<<<<<< HEAD
-from pytorch_pretrained_bert.optimization import BertAdam
+from pytorch_pretrained_bert.optimization import BertAdam, warmup_linear
 from pytorch_pretrained_bert.tokenization import (BasicTokenizer,
                                                   BertTokenizer,
                                                   whitespace_tokenize)
@@ -46,10 +45,6 @@
     import cPickle as pickle
 else:
     import pickle
-=======
-from pytorch_pretrained_bert.optimization import BertAdam, warmup_linear
-from pytorch_pretrained_bert.file_utils import PYTORCH_PRETRAINED_BERT_CACHE
->>>>>>> 82291514
 
 logging.basicConfig(format = '%(asctime)s - %(levelname)s - %(name)s -   %(message)s',
                     datefmt = '%m/%d/%Y %H:%M:%S',
